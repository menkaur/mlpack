/*! @page build Building mlpack From Source

@section buildintro Introduction

mlpack uses CMake as a build system and allows several flexible build
configuration options.  One can consult any of numerous CMake tutorials for
further documentation, but this tutorial should be enough to get mlpack built
and installed.

@section Download latest mlpack build
<<<<<<< HEAD
Download latest mlpack build from here: <a
href="http://www.mlpack.org/files/mlpack-2.0.0.tar.gz">mlpack-2.0.0</a>
=======
Download latest mlpack build from here:
<a href="http://www.mlpack.org/files/mlpack-2.0.1.tar.gz">mlpack-2.0.1</a>
>>>>>>> 5b8fdce4

@section builddir Creating Build Directory

Once the mlpack source is unpacked, you should create a build directory.

@code
<<<<<<< HEAD
$ cd mlpack-2.0.0
=======
$ cd mlpack-2.0.1
>>>>>>> 5b8fdce4
$ mkdir build
@endcode

The directory can have any name, not just 'build', but 'build' is sufficient
enough.

@section dep Dependencies of mlpack

mlpack depends on the following libraries, which need to be installed on the
system and have headers present:

 - Armadillo >= 4.100.0 (with LAPACK support)
 - Boost (math_c99, program_options, serialization, unit_test_framework, heap)
      >= 1.49

In Ubuntu and Debian, you can get all of these dependencies through apt:

@code
# apt-get install libboost-math-dev libboost-program-options-dev
  libboost-test-dev libboost-serialization-dev libarmadillo-dev binutils-dev
@endcode

If you are using an Ubuntu version older than 13.10 ("Saucy Salamander") or
Debian older than Jessie, you will have to compile Armadillo from source.  See
the README.txt distributed with Armadillo for more information.

On Fedora, Red Hat, or CentOS, these same dependencies can be obtained via dnf:

@code
# dnf install boost-devel boost-test boost-program-options boost-math
  armadillo-devel binutils-devel
@endcode

@section config Configuring CMake

Running CMake is the equivalent to running `./configure` with autotools.  If you
are working with the svn trunk version of mlpack and run CMake with no options,
it will configure the project to build with debugging symbols and profiling
information:  If you are working with a release of mlpack, running CMake with no
options will configure the project to build without debugging or profiling
information (for speed).

@code
$ cd build
$ cmake ../
@endcode

You can manually specify options to compile with or without debugging
information and profiling information (i.e. as fast as possible):

@code
$ cd build
$ cmake -D DEBUG=OFF -D PROFILE=OFF ../
@endcode

The full list of options mlpack allows:

 - DEBUG=(ON/OFF): compile with debugging symbols (default ON in svn trunk, OFF
   in releases)
 - PROFILE=(ON/OFF): compile with profiling symbols (default ON in svn trunk,
   OFF in releases)
 - ARMA_EXTRA_DEBUG=(ON/OFF): compile with extra Armadillo debugging symbols
       (default OFF)
 - BUILD_TESTS=(ON/OFF): compile the \c mlpack_test program (default ON)
 - BUILD_CLI_EXECUTABLES=(ON/OFF): compile the mlpack command-line executables
       (i.e. \c mlpack_knn, \c mlpack_kfn, \c mlpack_logistic_regression, etc.)
       (default ON)
 - TEST_VERBOSE=(ON/OFF): run test cases in \c mlpack_test with verbose output
       (default OFF)

Each option can be specified to CMake with the '-D' flag.  Other tools can also
be used to configure CMake, but those are not documented here.

@section build Building mlpack

Once CMake is configured, building the library is as simple as typing 'make'.
This will build all library components as well as 'mlpack_test'.

@code
$ make
Scanning dependencies of target mlpack
[  1%] Building CXX object
src/mlpack/CMakeFiles/mlpack.dir/core/optimizers/aug_lagrangian/aug_lagrangian_test_functions.cpp.o
<...>
@endcode

You can specify individual components which you want to build, if you do not
want to build everything in the library:

@code
$ make mlpack_pca mlpack_knn mlpack_kfn
@endcode

If the build fails and you cannot figure out why, register an account on Trac
and submit a ticket and the mlpack developers will quickly help you figure it
out:

http://mlpack.org/

Alternately, mlpack help can be found in IRC at \#mlpack on irc.freenode.net.

@section install Installing mlpack

If you wish to install mlpack to /usr/include/mlpack/ and /usr/lib/ and
/usr/bin/, once it has built, make sure you have root privileges (or write
permissions to those two directories), and simply type

@code
# make install
@endcode

You can now run the executables by name; you can link against mlpack with
-lmlpack, and the mlpack headers are found in /usr/include/mlpack/.

*/<|MERGE_RESOLUTION|>--- conflicted
+++ resolved
@@ -8,24 +8,15 @@
 and installed.
 
 @section Download latest mlpack build
-<<<<<<< HEAD
-Download latest mlpack build from here: <a
-href="http://www.mlpack.org/files/mlpack-2.0.0.tar.gz">mlpack-2.0.0</a>
-=======
+
 Download latest mlpack build from here:
-<a href="http://www.mlpack.org/files/mlpack-2.0.1.tar.gz">mlpack-2.0.1</a>
->>>>>>> 5b8fdce4
 
 @section builddir Creating Build Directory
 
 Once the mlpack source is unpacked, you should create a build directory.
 
 @code
-<<<<<<< HEAD
-$ cd mlpack-2.0.0
-=======
 $ cd mlpack-2.0.1
->>>>>>> 5b8fdce4
 $ mkdir build
 @endcode
 
