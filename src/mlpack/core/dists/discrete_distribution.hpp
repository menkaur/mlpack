/**
 * @file discrete_distribution.hpp
 * @author Ryan Curtin
 * @author Rohan Raj
 *
 * Implementation of the discrete distribution, where each discrete observation
 * has a given probability.
 *
 * mlpack is free software; you may redistribute it and/or modify it under the
 * terms of the 3-clause BSD license.  You should have received a copy of the
 * 3-clause BSD license along with mlpack.  If not, see
 * http://www.opensource.org/licenses/BSD-3-Clause for more information.
 */
#ifndef MLPACK_CORE_DISTRIBUTIONS_DISCRETE_DISTRIBUTION_HPP
#define MLPACK_CORE_DISTRIBUTIONS_DISCRETE_DISTRIBUTION_HPP

#include <mlpack/prereqs.hpp>
#include <mlpack/core/util/log.hpp>
#include <mlpack/core/math/random.hpp>

namespace mlpack {
namespace distribution /** Probability distributions. */ {

/**
 * A discrete distribution where the only observations are discrete
 * observations.  This is useful (for example) with discrete Hidden Markov
 * Models, where observations are non-negative integers representing specific
 * emissions.
 *
 * No bounds checking is performed for observations, so if an invalid
 * observation is passed (i.e. observation > numObservations), a crash will
 * probably occur.
 *
 * This distribution only supports one-dimensional observations, so when
 * passing an arma::vec as an observation, it should only have one dimension
 * (vec.n_rows == 1).  Any additional dimensions will simply be ignored.
 *
 * @note
 * This class, like every other class in mlpack, uses arma::vec to represent
 * observations.  While a discrete distribution only has positive integers
 * (size_t) as observations, these can be converted to doubles (which is what
 * arma::vec holds).  This distribution internally converts those doubles back
 * into size_t before comparisons.
 * @endnote
 */
class DiscreteDistribution
{
 public:
  /**
   * Default constructor, which creates a distribution that has no
   * observations.
   */
  DiscreteDistribution() :
      probabilities(std::vector<arma::vec>(1)){ /* Nothing to do. */ }

  /**
   * Define the discrete distribution as having numObservations possible
   * observations.  The probability in each state will be set to (1 /
   * numObservations).
   *
   * @param numObservations Number of possible observations this distribution
   *    can have.
   */
  DiscreteDistribution(const size_t numObservations) :
      probabilities(std::vector<arma::vec>(1,
          arma::ones<arma::vec>(numObservations) / numObservations))
  { /* Nothing to do. */ }

  /**
   * Define the multidimensional discrete distribution as having
   * numObservations possible observations.  The probability in each state will
   * be set to (1 / numObservations of each dimension).
   *
   * @param numObservations Number of possible observations this distribution
   *    can have.
   */
  DiscreteDistribution(const arma::Col<size_t>& numObservations)
  {
    for (size_t i = 0; i < numObservations.n_elem; i++)
    {
      const size_t numObs = size_t(numObservations[i]);
      if (numObs <= 0)
      {
        std::ostringstream oss;
        oss << "number of observations for dimension " << i << " is 0, but "
            << "must be greater than 0";
        throw std::invalid_argument(oss.str());
      }
      probabilities.push_back(arma::ones<arma::vec>(numObs) / numObs);
    }
  }

  /**
   * Define the multidimensional discrete distribution as having the given
   * probabilities for each observation.
   *
   * @param probabilities Probabilities of each possible observation.
   */
  DiscreteDistribution(const std::vector<arma::vec>& probabilities)
  {
    for (size_t i = 0; i < probabilities.size(); i++)
    {
      arma::vec temp = probabilities[i];
      double sum = accu(temp);
      if (sum > 0)
        this->probabilities.push_back(temp / sum);
      else
      {
        this->probabilities.push_back(arma::ones<arma::vec>(temp.n_elem)
            / temp.n_elem);
      }
    }
  }

  /**
   * Get the dimensionality of the distribution.
   */
  size_t Dimensionality() const { return probabilities.size(); }

  /**
   * Return the probability of the given observation.  If the observation is
   * greater than the number of possible observations, then a crash will
   * probably occur -- bounds checking is not performed.
   *
   * @param observation Observation to return the probability of.
   * @return Probability of the given observation.
   */
  double Probability(const arma::vec& observation) const
  {
    double probability = 1.0;
    // Ensure the observation has the same dimension with the probabilities.
    if (observation.n_elem != probabilities.size())
    {
      Log::Fatal << "DiscreteDistribution::Probability(): observation has "
          << "incorrect dimension " << observation.n_elem << " but should have"
          << " dimension " << probabilities.size() << "!" << std::endl;
    }

    for (size_t dimension = 0; dimension < observation.n_elem; dimension++)
    {
      // Adding 0.5 helps ensure that we cast the floating point to a size_t
      // correctly.
      const size_t obs = size_t(observation(dimension) + 0.5);

      // Ensure that the observation is within the bounds.
      if (obs >= probabilities[dimension].n_elem)
      {
        Log::Fatal << "DiscreteDistribution::Probability(): received "
            << "observation " << obs << "; observation must be in [0, "
            << probabilities[dimension].n_elem << "] for this distribution."
            << std::endl;
      }
      probability *= probabilities[dimension][obs];
    }

    return probability;
  }

  /**
   * Return the log probability of the given observation.  If the observation
   * is greater than the number of possible observations, then a crash will
   * probably occur -- bounds checking is not performed.
   *
   * @param observation Observation to return the log probability of.
   * @return Log probability of the given observation.
   */
  double LogProbability(const arma::vec& observation) const
  {
    // TODO: consider storing log probabilities instead?
    return log(Probability(observation));
  }

  /**
   * Calculates the Discrete probability density function for each
   * data point (column) in the given matrix.
   *
   * @param x List of observations.
   * @param probabilities Output probabilities for each input observation.
   */
  void Probability(const arma::mat& x, arma::vec& probabilities) const
  {
    probabilities.set_size(x.n_cols);
    for (size_t i = 0; i < x.n_cols; i++)
      probabilities(i) = Probability(x.unsafe_col(i));
  }

  /**
   * Returns the Log probability of the given matrix. These values are stored
   * in logProbabilities.
   *
   * @param x List of observations.
<<<<<<< HEAD
   * @param logProbabilities Output log of probabilities for each input
   *   observation.
=======
   * @param logProbabilities Output log probabilities for each input
   *     observation.
>>>>>>> a99b1479
   */
  void LogProbability(const arma::mat& x, arma::vec& logProbabilities) const;
  /**
   * Return a randomly generated observation (one-dimensional vector; one
   * observation) according to the probability distribution defined by this
   * object.
   *
   * @return Random observation.
   */
  arma::vec Random() const;

  /**
   * Estimate the probability distribution directly from the given
   * observations. If any of the observations is greater than numObservations,
   * a crash is likely to occur.
   *
   * @param observations List of observations.
   */
  void Train(const arma::mat& observations);

  /**
   * Estimate the probability distribution from the given observations, taking
   * into account the probability of each observation actually being from this
   * distribution.
   *
   * @param observations List of observations.
   * @param probabilities List of probabilities that each observation is
   *     actually from this distribution.
   */
  void Train(const arma::mat& observations,
             const arma::vec& probabilities);

  //! Return the vector of probabilities for the given dimension.
  arma::vec& Probabilities(const size_t dim = 0) { return probabilities[dim]; }
  //! Modify the vector of probabilities for the given dimension.
  const arma::vec& Probabilities(const size_t dim = 0) const
  { return probabilities[dim]; }

  /**
   * Serialize the distribution.
   */
  template<typename Archive>
  void serialize(Archive& ar, const unsigned int /* version */)
  {
    ar & BOOST_SERIALIZATION_NVP(probabilities);
  }

 private:
  //! The probabilities for each dimension; each arma::vec represents the
  //! probabilities for the observations in each dimension.
  std::vector<arma::vec> probabilities;
};

/**
 * Calculates the Discrete log-probability function for each
 * data point (column) in the given matrix.
 *
 * @param x List of observations.
 * @param logProbabilities Output log probabilities for each input observation.
 */
inline void DiscreteDistribution::LogProbability(
    const arma::mat& x,
    arma::vec& logProbabilities) const
{
  logProbabilities.set_size(x.n_cols);
  for (size_t i = 0; i < x.n_cols; i++)
    logProbabilities(i) = log(Probability(x.unsafe_col(i)));
}

} // namespace distribution
} // namespace mlpack

#endif<|MERGE_RESOLUTION|>--- conflicted
+++ resolved
@@ -189,13 +189,8 @@
    * in logProbabilities.
    *
    * @param x List of observations.
-<<<<<<< HEAD
-   * @param logProbabilities Output log of probabilities for each input
+   * @param logProbabilities Output log-probabilities for each input
    *   observation.
-=======
-   * @param logProbabilities Output log probabilities for each input
-   *     observation.
->>>>>>> a99b1479
    */
   void LogProbability(const arma::mat& x, arma::vec& logProbabilities) const;
   /**
