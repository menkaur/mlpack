/**
 * @file cli.cpp
 * @author Matthew Amidon
 *
 * Implementation of the CLI module for parsing parameters.
 */
#include <list>
#include <boost/program_options.hpp>
#include <boost/scoped_ptr.hpp>
#include <iostream>

#include "cli.hpp"
#include "log.hpp"

using namespace mlpack;
using namespace mlpack::util;

CLI* CLI::singleton = NULL;

/* For clarity, we will alias boost's namespace. */
namespace po = boost::program_options;

// Fake ProgramDoc in case none is supplied.
static ProgramDoc emptyProgramDoc = ProgramDoc("", "");

/* Constructors, Destructors, Copy */
/* Make the constructor private, to preclude unauthorized instances */
CLI::CLI() : desc("Allowed Options") , didParse(false), doc(&emptyProgramDoc)
{
  return;
}

/**
 * Initialize desc with a particular name.
 *
 * @param optionsName Name of the module, as far as boost is concerned.
 */
CLI::CLI(const std::string& optionsName) :
    desc(optionsName), didParse(false), doc(&emptyProgramDoc)
{
  return;
}

// Private copy constructor; don't want copies floating around.
CLI::CLI(const CLI& other) : desc(other.desc),
    didParse(false), doc(&emptyProgramDoc)
{
  return;
}

CLI::~CLI()
{
  // Terminate the program timers.
  std::map<std::string, std::chrono::microseconds>::iterator it;
  for (it = timer.GetAllTimers().begin(); it != timer.GetAllTimers().end();
       ++it)
  {
    std::string i = (*it).first;
    if (timer.GetState(i) == 1)
      Timer::Stop(i);
  }

  // Did the user ask for verbose output?  If so we need to print everything.
  // But only if the user did not ask for help or info.
  if (HasParam("verbose") && !HasParam("help") && !HasParam("info"))
  {
    Log::Info << std::endl << "Execution parameters:" << std::endl;
    Print();

    Log::Info << "Program timers:" << std::endl;
    std::map<std::string, std::chrono::microseconds>::iterator it;
    for (it = timer.GetAllTimers().begin(); it != timer.GetAllTimers().end();
        ++it)
    {
      std::string i = (*it).first;
      Log::Info << "  " << i << ": ";
      timer.PrintTimer((*it).first);
    }
  }

  // Notify the user if we are debugging, but only if we actually parsed the
  // options.  This way this output doesn't show up inexplicably for someone who
  // may not have wanted it there (i.e. in Boost unit tests).
  if (didParse)
    Log::Debug << "Compiled with debugging symbols." << std::endl;

  return;
}

/**
 * Adds a parameter to the hierarchy. Use char* and not std::string since the
 * vast majority of use cases will be literal strings.
 *
 * @param identifier The name of the parameter.
 * @param description Short string description of the parameter.
 * @param alias An alias for the parameter.
 * @param required Indicates if parameter must be set on command line.
 * @param input If true, the parameter is an input parameter (not an output
 *      parameter).
 */
<<<<<<< HEAD
void CLI::Add(const std::string& path,
              const std::string& description,
              const std::string& alias,
              const bool required,
              const bool input)
=======
void CLI::Add(const std::string& identifier,
              const std::string& description,
              const std::string& alias,
              bool required)
>>>>>>> e434aee1
{
  po::options_description& desc = CLI::GetSingleton().desc;

  // Must make use of boost option name syntax.
  std::string progOptId =
      alias.length() ? identifier + "," + alias : identifier;

  // Deal with a required alias.
  AddAlias(alias, identifier);

  // Add the option to boost::program_options.
  desc.add_options()(progOptId.c_str(), description.c_str());

  // Make sure the description, etc. ends up in gmap.
  gmap_t& gmap = GetSingleton().globalValues;

  ParamData data;
  data.desc = description;
  data.tname = "";
  data.name = identifier;
  data.isFlag = false;
  data.wasPassed = false;

  gmap[identifier] = data;

  // If the option is required, add it to the required options list.
  if (required)
    GetSingleton().requiredOptions.push_front(identifier);

  // Depending on whether the option is input or output, add it to the list of
  // input or output options.
  if (input)
    GetSingleton().inputOptions.push_front(path);
  else
    GetSingleton().outputOptions.push_front(path);

  return;
}

/*
 * Adds an alias mapping for a given parameter.
 *
 * @param alias The alias we will use for the parameter.
 * @param original The name of the actual parameter we will be mapping to.
 */
void CLI::AddAlias(const std::string& alias, const std::string& original)
{
  // Conduct the mapping.
  if (alias.length())
  {
    amap_t& amap = GetSingleton().aliasValues;
    amap[alias] = original;
  }
}

/*
 * @brief Adds a flag parameter to CLI.
 */
void CLI::AddFlag(const std::string& identifier,
                  const std::string& description,
                  const std::string& alias)
{
  // Reuse functionality from Add().
  Add(identifier, description, alias, false);

  // Insert the proper metadata into gmap.
  gmap_t& gmap = GetSingleton().globalValues;

  ParamData data;
  data.desc = description;
  data.tname = TYPENAME(bool);
  data.name = std::string(identifier);
  data.isFlag = true;
  data.wasPassed = false;

  gmap[data.name] = data;
}

std::string CLI::AliasReverseLookup(const std::string& value)
{
  amap_t& amap = GetSingleton().aliasValues;
  amap_t::iterator iter;
  for (iter = amap.begin(); iter != amap.end(); ++iter)
    if (iter->second == value) // Found our match.
      return iter->first;

  return ""; // Nothing found.
}

/**
 * Parses the parameters for 'help' and 'info' If found, will print out the
 * appropriate information and kill the program.
 */
void CLI::DefaultMessages()
{
  // --version is prioritized over --help.
  if (HasParam("version"))
  {
    std::cout << GetSingleton().programName << ": part of "
        << util::GetVersion() << std::endl;
    exit(0);
  }

  // Default help message.
  if (HasParam("help"))
  {
    Log::Info.ignoreInput = false;
    PrintHelp();
    exit(0); // The user doesn't want to run the program, he wants help.
  }

  if (HasParam("info"))
  {
    Log::Info.ignoreInput = false;
    std::string str = GetParam<std::string>("info");

    // The info node should always be there, but the user may not have specified
    // anything.
    if (str != "")
    {
      PrintHelp(str);
      exit(0);
    }

    // Otherwise just print the generalized help.
    PrintHelp();
    exit(0);
  }

  if (HasParam("verbose"))
  {
    // Give [INFO ] output.
    Log::Info.ignoreInput = false;
  }

  // Notify the user if we are debugging.  This is not done in the constructor
  // because the output streams may not be set up yet.  We also don't want this
  // message twice if the user just asked for help or information.
  Log::Debug << "Compiled with debugging symbols." << std::endl;
}

/**
 * Destroy the CLI object.  This resets the pointer to the singleton, so in case
 * someone tries to access it after destruction, a new one will be made (the
 * program will not fail).
 */
void CLI::Destroy()
{
  if (singleton != NULL)
  {
    delete singleton;
    singleton = NULL; // Reset pointer.
  }
}

/**
 * See if the specified flag was found while parsing.
 *
 * @param identifier The name of the parameter in question.
 */
bool CLI::HasParam(const std::string& key)
{
  return GetParam<bool>(key);
}

/**
 * GetParam<bool>() is equivalent to HasParam().
 */
template<>
bool& CLI::GetParam<bool>(const std::string& key)
{
  std::string used_key = key;
  po::variables_map vmap = GetSingleton().vmap;
  gmap_t& gmap = GetSingleton().globalValues;

  // Take any possible alias into account.
  amap_t& amap = GetSingleton().aliasValues;
  if (amap.count(key))
    used_key = amap[key];

  // Does the parameter exist at all?
  int isInGmap = gmap.count(used_key);

  // Check if the parameter is boolean; if it is, we just want to see if it was
  // passed.
  if (isInGmap)
    return gmap[used_key].wasPassed;

  // The parameter was not passed in; terminate the program.
  Log::Fatal << "Parameter '--" << key << "' does not exist in this program."
      << std::endl;

  // These lines will never be reached, but must be here to make the compiler
  // happy.
  bool* trash = new bool;
  *trash = false;
  return *trash;
}

/**
 * Hyphenate a string or split it onto multiple 80-character lines, with some
 * amount of padding on each line.  This is used for option output.
 *
 * @param str String to hyphenate (splits are on ' ').
 * @param padding Amount of padding on the left for each new line.
 */
std::string CLI::HyphenateString(const std::string& str, int padding)
{
  size_t margin = 80 - padding;
  if (str.length() < margin)
    return str;
  std::string out("");
  unsigned int pos = 0;
  // First try to look as far as possible.
  while (pos < str.length())
  {
    size_t splitpos;
    // Check that we don't have a newline first.
    splitpos = str.find('\n', pos);
    if (splitpos == std::string::npos || splitpos > (pos + margin))
    {
      // We did not find a newline.
      if (str.length() - pos < margin)
      {
        splitpos = str.length(); // The rest fits on one line.
      }
      else
      {
        splitpos = str.rfind(' ', margin + pos); // Find nearest space.
        if (splitpos <= pos || splitpos == std::string::npos) // Not found.
          splitpos = pos + margin;
      }
    }
    out += str.substr(pos, (splitpos - pos));
    if (splitpos < str.length())
    {
      out += '\n';
      out += std::string(padding, ' ');
    }

    pos = splitpos;
    if (str[pos] == ' ' || str[pos] == '\n')
      pos++;
  }
  return out;
}

/**
 * Grab the description of the specified node.
 *
 * @param identifier Name of the node in question.
 * @return Description of the node in question.
 */
std::string CLI::GetDescription(const std::string& identifier)
{
  gmap_t& gmap = GetSingleton().globalValues;
  std::string name = std::string(identifier);

  //Take any possible alias into account
  amap_t& amap = GetSingleton().aliasValues;
  if (amap.count(name))
    name = amap[name];


  if (gmap.count(name))
    return gmap[name].desc;
  else
    return "";

}

// Returns the sole instance of this class.
CLI& CLI::GetSingleton()
{
  if (singleton == NULL)
    singleton = new CLI();

  return *singleton;
}

/**
 * Parses the commandline for arguments.
 *
 * @param argc The number of arguments on the commandline.
 * @param argv The array of arguments as strings
 */
void CLI::ParseCommandLine(int argc, char** line)
{
  Timer::Start("total_time");

  GetSingleton().programName = std::string(line[0]);
  po::variables_map& vmap = GetSingleton().vmap;
  po::options_description& desc = GetSingleton().desc;

  // Parse the command line, place the options & values into vmap
  try
  {
    // Get the basic_parsed_options
    po::basic_parsed_options<char> bpo(
      po::parse_command_line(argc, line, desc));

    // Look for any duplicate parameters, removing duplicate flags
    RemoveDuplicateFlags(bpo);

    // Record the basic_parsed_options
    po::store(bpo, vmap);
  }
  catch (std::exception& ex)
  {
    Log::Fatal << "Caught exception from parsing command line:\t";
    Log::Fatal << ex.what() << std::endl;
  }

  // Flush the buffer, make sure changes are propagated to vmap
  po::notify(vmap);
  UpdateGmap();
  DefaultMessages();
  RequiredOptions();
}

/*
 * Removes duplicate flags.
 *
 * @param bpo The basic_program_options to remove duplicate flags from.
 */
void CLI::RemoveDuplicateFlags(po::basic_parsed_options<char>& bpo)
{
  // Iterate over all the program_options, looking for duplicate parameters
  for (unsigned int i = 0; i < bpo.options.size(); i++)
  {
    for (unsigned int j = i + 1; j < bpo.options.size(); j++)
    {
      if (bpo.options[i].string_key == bpo.options[j].string_key)
      {
        // If a duplicate is found, check to see if either one has a value
        if (bpo.options[i].value.size() == 0 &&
            bpo.options[j].value.size() == 0)
        {
          // If neither has a value, consider it a duplicate flag and remove the
          // duplicate. It's important to not break out of this loop because
          // there might be another duplicate later on in the vector.
          bpo.options.erase(bpo.options.begin()+j);
        }
        else
        {
          // If one or both has a value, produce an error and politely
          // terminate. We pull the name from the original_tokens, rather than
          // from the string_key, because the string_key is the parameter after
          // aliases have been expanded.
          Log::Fatal << "\"" << bpo.options[j].original_tokens[0] << "\""
              << " is defined multiple times." << std::endl;
        }
      }
    }
  }
}

/* Prints out the current hierarchy. */
void CLI::Print()
{
  gmap_t& gmap = GetSingleton().globalValues;
  gmap_t::iterator iter;

  // Print out all the values.
  for (iter = gmap.begin(); iter != gmap.end(); ++iter)
  {
    std::string key = iter->first;

    Log::Info << "  " << key << ": ";

    // Now, figure out what type it is, and print it.
    // We can handle strings, ints, bools, floats, doubles.
    ParamData data = iter->second;
    if (data.tname == TYPENAME(std::string))
    {
      std::string value = GetParam<std::string>(key);
      if (value == "")
        Log::Info << "\"\"";
      Log::Info << value;
    }
    else if (data.tname == TYPENAME(int))
    {
      int value = GetParam<int>(key);
      Log::Info << value;
    }
    else if (data.tname == TYPENAME(bool))
    {
      bool value = HasParam(key);
      Log::Info << (value ? "true" : "false");
    }
    else if (data.tname == TYPENAME(float))
    {
      float value = GetParam<float>(key);
      Log::Info << value;
    }
    else if (data.tname == TYPENAME(double))
    {
      double value = GetParam<double>(key);
      Log::Info << value;
    }
    else
    {
      // We don't know how to print this, or it's a timeval which is printed
      // later.
      Log::Info << "(Unknown data type - " << data.tname << ")";
    }

    Log::Info << std::endl;
  }
  Log::Info << std::endl;
}

/* Prints the descriptions of the current hierarchy. */
void CLI::PrintHelp(const std::string& param)
{
  std::string used_param = param;
  gmap_t& gmap = GetSingleton().globalValues;
  amap_t& amap = GetSingleton().aliasValues;
  gmap_t::iterator iter;
  ProgramDoc docs = *GetSingleton().doc;

  // If we pass a single param, alias it if necessary.
  if (used_param != "" && amap.count(used_param))
    used_param = amap[used_param];

  // Do we only want to print out one value?
  if (used_param != "" && gmap.count(used_param))
  {
    ParamData data = gmap[used_param];
    std::string alias = AliasReverseLookup(used_param);
    alias = alias.length() ? " (-" + alias + ")" : alias;

    // Figure out the name of the type.
    std::string type = "";
    if (data.tname == TYPENAME(std::string))
      type = " [string]";
    else if (data.tname == TYPENAME(int))
      type = " [int]";
    else if (data.tname == TYPENAME(bool))
      type = ""; // Nothing to pass for a flag.
    else if (data.tname == TYPENAME(float))
      type = " [float]";
    else if (data.tname == TYPENAME(double))
      type = " [double]";

    // Now, print the descriptions.
    std::string fullDesc = "  --" + used_param + alias + type + "  ";

    if (fullDesc.length() <= 32) // It all fits on one line.
      std::cout << fullDesc << std::string(32 - fullDesc.length(), ' ');
    else // We need multiple lines.
      std::cout << fullDesc << std::endl << std::string(32, ' ');

    std::cout << HyphenateString(data.desc, 32) << std::endl;
    return;
  }
  else if (used_param != "")
  {
    // User passed a single variable, but it doesn't exist.
    std::cerr << "Parameter --" << used_param << " does not exist."
        << std::endl;
    exit(1); // Nothing left to do.
  }

  // Print out the descriptions.
  if (docs.programName != "")
  {
    std::cout << docs.programName << std::endl << std::endl;
    std::cout << "  " << HyphenateString(docs.documentation, 2) << std::endl
        << std::endl;
  }
  else
    std::cout << "[undocumented program]" << std::endl << std::endl;

  for (size_t pass = 0; pass < 4; ++pass)
  {
    bool printedHeader = false;

    // Print out the descriptions of everything else.
    for (iter = gmap.begin(); iter != gmap.end(); ++iter)
    {
      std::string key = iter->first;
      ParamData data = iter->second;
      std::string desc = data.desc;
      std::string alias = AliasReverseLookup(key);
      alias = alias.length() ? " (-" + alias + ")" : alias;

      // Is the option required or not?  And is it an input option or not?
      const std::list<std::string>& requiredOptions =
          GetSingleton().requiredOptions;
      const std::list<std::string>& inputOptions = GetSingleton().inputOptions;

      const bool required = (std::find(std::begin(requiredOptions),
          std::end(requiredOptions), key) != std::end(requiredOptions));
      const bool input = (std::find(std::begin(inputOptions),
          std::end(inputOptions), key) != std::end(inputOptions));

      // Filter un-printed options.
      if ((pass == 0) && !(required && input)) // Required input options only.
        continue;
      if ((pass == 1) && !(required && !input)) // Required output options only.
        continue;
      if ((pass == 2) && !(!required && input)) // Optional input options only.
        continue;
      if ((pass == 3) && (required || input)) // Optional output options only.
        continue;

      if (!printedHeader)
      {
        printedHeader = true;
        if (pass == 0)
          std::cout << "Required input options:" << std::endl << std::endl;
        else if (pass == 1)
          std::cout << "Required output options:" << std::endl << std::endl;
        else if (pass == 2)
          std::cout << "Optional input options: " << std::endl << std::endl;
        else if (pass == 3)
          std::cout << "Optional output options: " << std::endl << std::endl;
      }

      if (pass >= 2) // Append default value to description.
      {
        desc += "  Default value ";
        std::stringstream tmp;

        if (data.tname == TYPENAME(std::string))
          tmp << "'" << boost::any_cast<std::string>(data.value) << "'.";
        else if (data.tname == TYPENAME(int))
          tmp << boost::any_cast<int>(data.value) << '.';
        else if (data.tname == TYPENAME(bool))
          desc = data.desc; // No extra output for that.
        else if (data.tname == TYPENAME(float))
          tmp << boost::any_cast<float>(data.value) << '.';
        else if (data.tname == TYPENAME(double))
          tmp << boost::any_cast<double>(data.value) << '.';

        desc += tmp.str();
      }

      // Figure out the name of the type.
      std::string type = "";
      if (data.tname == TYPENAME(std::string))
        type = " [string]";
      else if (data.tname == TYPENAME(int))
        type = " [int]";
      else if (data.tname == TYPENAME(bool))
        type = ""; // Nothing to pass for a flag.
      else if (data.tname == TYPENAME(float))
        type = " [float]";
      else if (data.tname == TYPENAME(double))
        type = " [double]";

      // Now, print the descriptions.
      std::string fullDesc = "  --" + key + alias + type + "  ";

      if (fullDesc.length() <= 32) // It all fits on one line.
        std::cout << fullDesc << std::string(32 - fullDesc.length(), ' ');
      else // We need multiple lines.
        std::cout << fullDesc << std::endl << std::string(32, ' ');

      std::cout << HyphenateString(desc, 32) << std::endl;
    }

    std::cout << std::endl;
  }

  // Helpful information at the bottom of the help output, to point the user to
  // citations and better documentation (if necessary).  See ticket #201.
  std::cout << HyphenateString("For further information, including relevant "
      "papers, citations, and theory, consult the documentation found at "
      "http://www.mlpack.org or included with your distribution of mlpack.", 0)
      << std::endl;
}

/**
 * Registers a ProgramDoc object, which contains documentation about the
 * program.
 *
 * @param doc Pointer to the ProgramDoc object.
 */
void CLI::RegisterProgramDoc(ProgramDoc* doc)
{
  // Only register the doc if it is not the dummy object we created at the
  // beginning of the file (as a default value in case this is never called).
  if (doc != &emptyProgramDoc)
    GetSingleton().doc = doc;
}

/**
 * Checks that all parameters specified as required have been specified on the
 * command line.  If they havent, prints an error message and kills the program.
 */
void CLI::RequiredOptions()
{
  po::variables_map& vmap = GetSingleton().vmap;
  std::list<std::string> rOpt = GetSingleton().requiredOptions;

  // Now, warn the user if they missed any required options.
  std::list<std::string>::iterator iter;
  for (iter = rOpt.begin(); iter != rOpt.end(); ++iter)
  {
    std::string str = *iter;
    if (!vmap.count(str))
    { // If a required option isn't there...
      Log::Fatal << "Required option --" << str << " is undefined."
          << std::endl;
    }
  }
}

/**
 * Parses the values given on the command line, overriding any default values.
 */
void CLI::UpdateGmap()
{
  gmap_t& gmap = GetSingleton().globalValues;
  po::variables_map& vmap = GetSingleton().vmap;

  // Iterate through vmap, and overwrite default values with anything found on
  // command line.
  po::variables_map::iterator i;
  for (i = vmap.begin(); i != vmap.end(); ++i)
  {
    ParamData param;
    if (gmap.count(i->first)) // We need to preserve certain data
      param = gmap[i->first];

    param.value = vmap[i->first].value();
    param.wasPassed = true;
    gmap[i->first] = param;
  }
}

// Add help parameter.
PARAM_FLAG("help", "Default help info.", "h");
PARAM_STRING_IN("info", "Get help on a specific module or option.", "", "");
PARAM_FLAG("verbose", "Display informational messages and the full list of "
    "parameters and timers at the end of execution.", "v");
PARAM_FLAG("version", "Display the version of mlpack.", "V");<|MERGE_RESOLUTION|>--- conflicted
+++ resolved
@@ -98,18 +98,11 @@
  * @param input If true, the parameter is an input parameter (not an output
  *      parameter).
  */
-<<<<<<< HEAD
-void CLI::Add(const std::string& path,
+void CLI::Add(const std::string& identifier,
               const std::string& description,
               const std::string& alias,
               const bool required,
               const bool input)
-=======
-void CLI::Add(const std::string& identifier,
-              const std::string& description,
-              const std::string& alias,
-              bool required)
->>>>>>> e434aee1
 {
   po::options_description& desc = CLI::GetSingleton().desc;
 
@@ -142,9 +135,9 @@
   // Depending on whether the option is input or output, add it to the list of
   // input or output options.
   if (input)
-    GetSingleton().inputOptions.push_front(path);
+    GetSingleton().inputOptions.push_front(identifier);
   else
-    GetSingleton().outputOptions.push_front(path);
+    GetSingleton().outputOptions.push_front(identifier);
 
   return;
 }
