/**
 * @file cli_impl.hpp
 * @author Matthew Amidon
 *
 * Implementation of templated functions of the CLI class.
 */
#ifndef MLPACK_CORE_UTIL_CLI_IMPL_HPP
#define MLPACK_CORE_UTIL_CLI_IMPL_HPP

// In case it has not already been included.
#include "cli.hpp"
#include "prefixedoutstream.hpp"

// Include option.hpp here because it requires CLI but is also templated.
#include "option.hpp"

namespace mlpack {

/**
 * @brief Adds a parameter to CLI, making it accessibile via GetParam &
 *     CheckValue.
 *
 * @tparam T The type of the parameter.
 * @param identifier The name of the parameter, eg foo in bar/foo.
 * @param description A string description of the parameter.
 * @param parent The name of the parent of the parameter, e.g. bar/foo in
 *     bar/foo/buzz.
 * @param required If required, the program will refuse to run unless the
 *     parameter is specified.
 * @param input If true, the parameter is an input parameter (not an output
 *     parameter).
 */
template<typename T>
void CLI::Add(const std::string& identifier,
              const std::string& description,
              const std::string& alias,
              const bool required,
              const bool input)
{
  // Temporarily define color code escape sequences.
  #ifndef _WIN32
    #define BASH_RED "\033[0;31m"
    #define BASH_CLEAR "\033[0m"
  #else
    #define BASH_RED ""
    #define BASH_CLEAR ""
  #endif

  // Temporary outstream object for detecting duplicate identifiers.
  util::PrefixedOutStream outstr(std::cerr,
        BASH_RED "[FATAL] " BASH_CLEAR, false, true /* fatal */);

  #undef BASH_RED
  #undef BASH_CLEAR

  // Define identifier and alias maps.
  gmap_t& gmap = GetSingleton().globalValues;
  amap_t& amap = GetSingleton().aliasValues;

  // If found in current map, print fatal error and terminate the program.
  if (gmap.count(identifier))
    outstr << "Parameter --" << identifier << "(-" << alias << ") "
           << "is defined multiple times with same identifiers." << std::endl;
  if (amap.count(alias))
    outstr << "Parameter --" << identifier << "(-" << alias << ") "
           << "is defined multiple times with same alias." << std::endl;

  po::options_description& desc = CLI::GetSingleton().desc;
  // Must make use of boost syntax here.
  std::string progOptId =
          alias.length() ? identifier + "," + alias : identifier;

  // Add the alias, if necessary
  AddAlias(alias, identifier);

  // Add the option to boost program_options.
  desc.add_options()(progOptId.c_str(), po::value<T>(), description.c_str());

  // Make sure the appropriate metadata is inserted into gmap.
  ParamData data;
  T tmp = T();

  data.desc = description;
  data.name = identifier;
  data.tname = TYPENAME(T);
  data.value = boost::any(tmp);
  data.wasPassed = false;

  gmap[identifier] = data;

  // If the option is required, add it to the required options list.
  if (required)
<<<<<<< HEAD
    GetSingleton().requiredOptions.push_front(path);

  // Depending on whether or not the option is input or output, add it to the
  // appropriate list.
  if (input)
    GetSingleton().inputOptions.push_front(path);
  else
    GetSingleton().outputOptions.push_front(path);
=======
    GetSingleton().requiredOptions.push_front(identifier);
>>>>>>> e434aee1
}

// We specialize this in cli.cpp.
template<>
bool& CLI::GetParam<bool>(const std::string& identifier);

/**
 * @brief Returns the value of the specified parameter.
 *   If the parameter is unspecified, an undefined but
 *   more or less valid value is returned.
 *
 * @tparam T The type of the parameter.
 * @param identifier The full name of the parameter.
 *
 * @return The value of the parameter.  Use CLI::CheckValue to determine if it's
 *     valid.
 */
template<typename T>
T& CLI::GetParam(const std::string& identifier)
{
  // Used to ensure we have a valid value.
  T tmp = T();

  // Used to index into the globalValues map.
  std::string key = std::string(identifier);
  gmap_t& gmap = GetSingleton().globalValues;

  // Now check if we have an alias.
  amap_t& amap = GetSingleton().aliasValues;
  if (amap.count(key))
    key = amap[key];

  // What if we don't actually have any value?
  if (!gmap.count(key))
  {
    gmap[key] = ParamData();
    gmap[key].value = boost::any(tmp);
    *boost::any_cast<T>(&gmap[key].value) = tmp;
  }

  // What if we have meta-data, but no data?
  boost::any val = gmap[key].value;
  if (val.empty())
    gmap[key].value = boost::any(tmp);

  return *boost::any_cast<T>(&gmap[key].value);
}

} // namespace mlpack

#endif<|MERGE_RESOLUTION|>--- conflicted
+++ resolved
@@ -90,18 +90,14 @@
 
   // If the option is required, add it to the required options list.
   if (required)
-<<<<<<< HEAD
-    GetSingleton().requiredOptions.push_front(path);
+    GetSingleton().requiredOptions.push_front(identifier);
 
   // Depending on whether or not the option is input or output, add it to the
   // appropriate list.
   if (input)
-    GetSingleton().inputOptions.push_front(path);
+    GetSingleton().inputOptions.push_front(identifier);
   else
-    GetSingleton().outputOptions.push_front(path);
-=======
-    GetSingleton().requiredOptions.push_front(identifier);
->>>>>>> e434aee1
+    GetSingleton().outputOptions.push_front(identifier);
 }
 
 // We specialize this in cli.cpp.
