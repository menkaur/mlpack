/**
 * @file ffn.hpp
 * @author Marcus Edel
 *
 * Definition of the FFN class, which implements feed forward neural networks.
 *
 * mlpack is free software; you may redistribute it and/or modify it under the
 * terms of the 3-clause BSD license.  You should have received a copy of the
 * 3-clause BSD license along with mlpack.  If not, see
 * http://www.opensource.org/licenses/BSD-3-Clause for more information.
 */
#ifndef MLPACK_METHODS_ANN_FFN_HPP
#define MLPACK_METHODS_ANN_FFN_HPP

#include <mlpack/prereqs.hpp>

#include "visitor/delete_visitor.hpp"
#include "visitor/delta_visitor.hpp"
#include "visitor/output_height_visitor.hpp"
#include "visitor/output_parameter_visitor.hpp"
#include "visitor/output_width_visitor.hpp"
#include "visitor/reset_visitor.hpp"
#include "visitor/weight_size_visitor.hpp"

#include <mlpack/methods/ann/layer/layer_types.hpp>
#include <mlpack/methods/ann/init_rules/random_init.hpp>
#include <mlpack/core/optimizers/rmsprop/rmsprop.hpp>

namespace mlpack {
namespace ann /** Artificial Neural Network. */ {

/**
 * Implementation of a standard feed forward network.
 *
 * @tparam OutputLayerType The output layer type used to evaluate the network.
 * @tparam InitializationRuleType Rule used to initialize the weight matrix.
 */
template<
  typename OutputLayerType = NegativeLogLikelihood<>,
  typename InitializationRuleType = RandomInitialization
>
class FFN
{
 public:
  //! Convenience typedef for the internal model construction.
  using NetworkType = FFN<OutputLayerType, InitializationRuleType>;

  /**
   * Create the FFN object with the given predictors and responses set (this is
   * the set that is used to train the network) and the given optimizer.
   * Optionally, specify which initialize rule and performance function should
   * be used.
   *
   * @param outputLayer Output layer used to evaluate the network.
   * @param initializeRule Optional instantiated InitializationRule object
   *        for initializing the network parameter.
   */
  FFN(OutputLayerType&& outputLayer = OutputLayerType(),
      InitializationRuleType initializeRule = InitializationRuleType());

  /**
   * Create the FFN object with the given predictors and responses set (this is
   * the set that is used to train the network) and the given optimizer.
   * Optionally, specify which initialize rule and performance function should
   * be used.
   *
   * @param predictors Input training variables.
   * @param responses Outputs results from input training variables.
   * @param outputLayer Output layer used to evaluate the network.
   * @param initializeRule Optional instantiated InitializationRule object
   *        for initializing the network parameter.
   */
  FFN(const arma::mat& predictors,
      const arma::mat& responses,
      OutputLayerType&& outputLayer = OutputLayerType(),
      InitializationRuleType initializeRule = InitializationRuleType());

  //! Destructor to release allocated memory.
  ~FFN();

  /**
   * Train the feedforward network on the given input data using the given
   * optimizer.
   *
   * This will use the existing model parameters as a starting point for the
   * optimization. If this is not what you want, then you should access the
   * parameters vector directly with Parameters() and modify it as desired.
   *
   * @tparam OptimizerType Type of optimizer to use to train the model.
   * @param predictors Input training variables.
   * @param responses Outputs results from input training variables.
   * @param optimizer Instantiated optimizer used to train the model.
   */
  template<
<<<<<<< HEAD
    template<typename ...Args> class OptimizerType = mlpack::optimization::RMSprop,
    typename ...Args
  >
  void Train(const arma::mat& predictors,
             const arma::mat& responses,
             OptimizerType<NetworkType, Args...>& optimizer);
=======
      template<typename, typename...> class OptimizerType =
          mlpack::optimization::RMSprop,
      typename... OptimizerTypeArgs
  >
  void Train(const arma::mat& predictors,
             const arma::mat& responses,
             OptimizerType<NetworkType, OptimizerTypeArgs...>& optimizer);
>>>>>>> a8363782

  /**
   * Train the feedforward network on the given input data. By default, the
   * RMSprop optimization algorithm is used, but others can be specified
   * (such as mlpack::optimization::SGD).
   *
   * This will use the existing model parameters as a starting point for the
   * optimization. If this is not what you want, then you should access the
   * parameters vector directly with Parameters() and modify it as desired.
   *
   * @tparam OptimizerType Type of optimizer to use to train the model.
   * @param predictors Input training variables.
   * @param responses Outputs results from input training variables.
   */
  template<
      template<typename...> class OptimizerType = mlpack::optimization::RMSprop
  >
  void Train(const arma::mat& predictors, const arma::mat& responses);

  /**
   * Predict the responses to a given set of predictors. The responses will
   * reflect the output of the given output layer as returned by the
   * output layer function.
   *
   * @param predictors Input predictors.
   * @param results Matrix to put output predictions of responses into.
   */
  void Predict(arma::mat& predictors, arma::mat& results);

  /**
   * Evaluate the feedforward network with the given parameters. This function
   * is usually called by the optimizer to train the model.
   *
   * @param parameters Matrix model parameters.
   * @param i Index of point to use for objective function evaluation.
   * @param deterministic Whether or not to train or test the model. Note some
   *        layer act differently in training or testing mode.
   */
  double Evaluate(const arma::mat& parameters,
                  const size_t i,
                  const bool deterministic = true);

  /**
   * Evaluate the gradient of the feedforward network with the given parameters,
   * and with respect to only one point in the dataset. This is useful for
   * optimizers such as SGD, which require a separable objective function.
   *
   * @param parameters Matrix of the model parameters to be optimized.
   * @param i Index of points to use for objective function gradient evaluation.
   * @param gradient Matrix to output gradient into.
   */
  void Gradient(const arma::mat& parameters,
                const size_t i,
                arma::mat& gradient);

  /*
   * Add a new module to the model.
   *
   * @param args The layer parameter.
   */
  template <class LayerType, class... Args>
  void Add(Args... args) { network.push_back(new LayerType(args...)); }

  /*
   * Add a new module to the model.
   *
   * @param layer The Layer to be added to the model.
   */
  void Add(LayerTypes layer) { network.push_back(layer); }

  //! Return the number of separable functions (the number of predictor points).
  size_t NumFunctions() const { return numFunctions; }

  //! Return the initial point for the optimization.
  const arma::mat& Parameters() const { return parameter; }
  //! Modify the initial point for the optimization.
  arma::mat& Parameters() { return parameter; }

  //! Serialize the model.
  template<typename Archive>
  void Serialize(Archive& ar, const unsigned int /* version */);

private:
  // Helper functions.
  /**
   * The Forward algorithm (part of the Forward-Backward algorithm).  Computes
   * forward probabilities for each module.
   *
   * @param input Data sequence to compute probabilities for.
   */
  void Forward(arma::mat&& input);

  /**
   * The Backward algorithm (part of the Forward-Backward algorithm). Computes
   * backward pass for module.
   */
  void Backward();

  /**
   * Iterate through all layer modules and update the the gradient using the
   * layer defined optimizer.
   */
  void Gradient();

  /**
   * Reset the module infomration (weights/parameters).
   */
  void ResetParameters();

  /**
   * Reset the module status by setting the current deterministic parameter
   * for all modules that implement the Deterministic function.
   */
  void ResetDeterministic();

  /**
   * Reset the gradient for all modules that implement the Gradient function.
   */
  void ResetGradients(arma::mat& gradient);

  //! Instantiated outputlayer used to evaluate the network.
  OutputLayerType outputLayer;

  //! Instantiated InitializationRule object for initializing the network
  //! parameter.
  InitializationRuleType initializeRule;

  //! The input width.
  size_t width;

  //! The input height.
  size_t height;

  //! Indicator if we already trained the model.
  bool reset;

  //! Locally-stored model modules.
  std::vector<LayerTypes> network;

  //! The matrix of data points (predictors).
  arma::mat predictors;

  //! The matrix of responses to the input data points.
  arma::mat responses;

  //! Matrix of (trained) parameters.
  arma::mat parameter;

  //! The number of separable functions (the number of predictor points).
  size_t numFunctions;

  //! The current error for the backward pass.
  arma::mat error;

  //! THe current input of the forward/backward pass.
  arma::mat currentInput;

  //! THe current target of the forward/backward pass.
  arma::mat currentTarget;

  //! Locally-stored delta visitor.
  DeltaVisitor deltaVisitor;

  //! Locally-stored output parameter visitor.
  OutputParameterVisitor outputParameterVisitor;

  //! Locally-stored weight size visitor.
  WeightSizeVisitor weightSizeVisitor;

  //! Locally-stored output width visitor.
  OutputWidthVisitor outputWidthVisitor;

  //! Locally-stored output height visitor.
  OutputHeightVisitor outputHeightVisitor;

  //! Locally-stored reset visitor.
  ResetVisitor resetVisitor;

  //! Locally-stored delete visitor.
  DeleteVisitor deleteVisitor;

  //! The current evaluation mode (training or testing).
  bool deterministic;

  //! Locally-stored delta object.
  arma::mat delta;

  //! Locally-stored input parameter object.
  arma::mat inputParameter;

  //! Locally-stored output parameter object.
  arma::mat outputParameter;

  //! Locally-stored gradient parameter.
  arma::mat gradient;
}; // class FFN

} // namespace ann
} // namespace mlpack

// Include implementation.
#include "ffn_impl.hpp"

#endif<|MERGE_RESOLUTION|>--- conflicted
+++ resolved
@@ -92,14 +92,6 @@
    * @param optimizer Instantiated optimizer used to train the model.
    */
   template<
-<<<<<<< HEAD
-    template<typename ...Args> class OptimizerType = mlpack::optimization::RMSprop,
-    typename ...Args
-  >
-  void Train(const arma::mat& predictors,
-             const arma::mat& responses,
-             OptimizerType<NetworkType, Args...>& optimizer);
-=======
       template<typename, typename...> class OptimizerType =
           mlpack::optimization::RMSprop,
       typename... OptimizerTypeArgs
@@ -107,7 +99,6 @@
   void Train(const arma::mat& predictors,
              const arma::mat& responses,
              OptimizerType<NetworkType, OptimizerTypeArgs...>& optimizer);
->>>>>>> a8363782
 
   /**
    * Train the feedforward network on the given input data. By default, the
